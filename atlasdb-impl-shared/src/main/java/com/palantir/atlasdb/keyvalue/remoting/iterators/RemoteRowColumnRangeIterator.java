/**
 * Copyright 2015 Palantir Technologies
 *
 * Licensed under the BSD-3 License (the "License");
 * you may not use this file except in compliance with the License.
 * You may obtain a copy of the License at
 *
 * http://opensource.org/licenses/BSD-3-Clause
 *
 * Unless required by applicable law or agreed to in writing, software
 * distributed under the License is distributed on an "AS IS" BASIS,
 * WITHOUT WARRANTIES OR CONDITIONS OF ANY KIND, either express or implied.
 * See the License for the specific language governing permissions and
 * limitations under the License.
 */
package com.palantir.atlasdb.keyvalue.remoting.iterators;

import java.util.List;
import java.util.Map;
import java.util.Objects;

import com.fasterxml.jackson.annotation.JsonCreator;
import com.fasterxml.jackson.annotation.JsonProperty;
import com.google.common.base.Preconditions;
import com.google.common.collect.ImmutableList;
import com.google.common.collect.Iterables;
import com.google.common.collect.Iterators;
import com.palantir.atlasdb.keyvalue.api.BatchColumnRangeSelection;
import com.palantir.atlasdb.keyvalue.api.Cell;
import com.palantir.atlasdb.keyvalue.api.KeyValueService;
import com.palantir.atlasdb.keyvalue.api.RangeRequests;
import com.palantir.atlasdb.keyvalue.api.RowColumnRangeIterator;
import com.palantir.atlasdb.keyvalue.api.TableReference;
import com.palantir.atlasdb.keyvalue.api.Value;
import com.palantir.atlasdb.keyvalue.remoting.RemotingKeyValueService;

public class RemoteRowColumnRangeIterator implements RowColumnRangeIterator {
    @JsonProperty("tableRef")
    final TableReference tableRef;
    @JsonProperty("columnRangeSelection")
    final BatchColumnRangeSelection columnRangeSelection;
    @JsonProperty("timestamp")
    final long timestamp;
    @JsonProperty("hasNext")
    boolean hasNext;
    @JsonProperty("page")
    List<Map.Entry<Cell, Value>> page;
    int position = 0;

    @JsonCreator
    public RemoteRowColumnRangeIterator(@JsonProperty("tableRef") TableReference tableRef,
                                        @JsonProperty("columnRangeSelection") BatchColumnRangeSelection columnRangeSelection,
                                        @JsonProperty("timestamp") long timestamp,
                                        @JsonProperty("hasNext") boolean hasNext,
                                        @JsonProperty("page") List<Map.Entry<Cell, Value>> page) {
        this.tableRef = tableRef;
        this.columnRangeSelection = columnRangeSelection;
        this.timestamp = timestamp;
        this.hasNext = hasNext;
        if (page == null) {
            this.page = ImmutableList.of();
        } else {
            this.page = page;
        }
        if (this.page.isEmpty() && hasNext) {
            throw new IllegalStateException(
                    "Attempting to create a row column page claiming to have more results available while having"
                    + " no results in the current page.");
        }
    }

    @Override
    public Map.Entry<Cell, Value> next() {
        Preconditions.checkState(hasNext());

        if (position < page.size()) {
            return page.get(position++);
        }

        // Download more results from the server
        KeyValueService keyValueService = RemotingKeyValueService.getServiceContext().get();
        if (keyValueService == null) {
            throw new IllegalStateException(
                    "This remote keyvalue service needs to be wrapped with RemotingKeyValueService.createClientSide!");
        }

        Cell lastCell = page.get(page.size() - 1).getKey();
        byte[] row = lastCell.getRowName();
        Preconditions.checkArgument(!RangeRequests.isLastRowName(lastCell.getColumnName()));
        byte[] nextCol = RangeRequests.nextLexicographicName(lastCell.getColumnName());
        RemoteRowColumnRangeIterator result = getMoreRows(keyValueService, tableRef, row, nextCol);
        swapWithNewRows(validateIsRangeIterator(result));

        if (position < page.size()) {
            return page.get(position++);
        } else {
            throw new IllegalStateException();
        }
    }

<<<<<<< HEAD
    protected RemoteRowColumnRangeIterator getMoreRows(KeyValueService kvs, TableReference tableRef, byte[] row, byte[] nextCol) {
        BatchColumnRangeSelection newColumnRange = new BatchColumnRangeSelection(nextCol, columnRangeSelection.getEndCol(), columnRangeSelection.getBatchHint());
        Map<byte[], RowColumnRangeIterator> result = kvs.getRowsColumnRange(tableRef, ImmutableList.of(row), newColumnRange, timestamp);
        if (result.isEmpty()) {
            return new RemoteRowColumnRangeIterator(tableRef, columnRangeSelection, timestamp, false, ImmutableList.of());
=======
    protected RemoteRowColumnRangeIterator getMoreRows(
            KeyValueService kvs,
            TableReference table,
            byte[] row,
            byte[] nextCol) {
        ColumnRangeSelection newColumnRange = new ColumnRangeSelection(
                nextCol,
                columnRangeSelection.getEndCol(),
                columnRangeSelection.getBatchHint());
        Map<byte[], RowColumnRangeIterator> result = kvs.getRowsColumnRange(
                table,
                ImmutableList.of(row),
                newColumnRange,
                timestamp);
        if (result.isEmpty()) {
            new RemoteRowColumnRangeIterator(table, columnRangeSelection, timestamp, false, ImmutableList.of());
>>>>>>> 364f0fba
        }
        RowColumnRangeIterator it = Iterables.getOnlyElement(result.values());
        List<Map.Entry<Cell, Value>> pageToReturn =
                ImmutableList.copyOf(Iterators.limit(it, columnRangeSelection.getBatchHint()));
        return new RemoteRowColumnRangeIterator(table, columnRangeSelection, timestamp, it.hasNext(), pageToReturn);
    }

    private void swapWithNewRows(RemoteRowColumnRangeIterator other) {
        hasNext = other.hasNext;
        page = other.page;
        position = 0;
    }

    @Override
    public boolean hasNext() {
        if (position < page.size()) {
            return true;
        }
        return hasNext;
    }

    @Override
    public void remove() {
        throw new UnsupportedOperationException();
    }

    static RemoteRowColumnRangeIterator validateIsRangeIterator(RowColumnRangeIterator it) {
        if (!(it instanceof RemoteRowColumnRangeIterator)) {
            throw new IllegalArgumentException(
                    "The server-side kvs must be wrapper with RemotingKeyValueService.createServerSide()");
        }
        return (RemoteRowColumnRangeIterator) it;
    }

    @Override
    public boolean equals(Object obj) {
        if (this == obj) {
            return true;
        }
        if (obj == null || getClass() != obj.getClass()) {
            return false;
        }
        RemoteRowColumnRangeIterator that = (RemoteRowColumnRangeIterator) obj;
        return timestamp == that.timestamp
                && hasNext == that.hasNext
                && position == that.position
                && Objects.equals(tableRef, that.tableRef)
                && Objects.equals(columnRangeSelection, that.columnRangeSelection)
                && Objects.equals(page, that.page);
    }

    @Override
    public int hashCode() {
        return Objects.hash(tableRef, columnRangeSelection, timestamp, hasNext, page, position);
    }
}<|MERGE_RESOLUTION|>--- conflicted
+++ resolved
@@ -48,11 +48,12 @@
     int position = 0;
 
     @JsonCreator
-    public RemoteRowColumnRangeIterator(@JsonProperty("tableRef") TableReference tableRef,
-                                        @JsonProperty("columnRangeSelection") BatchColumnRangeSelection columnRangeSelection,
-                                        @JsonProperty("timestamp") long timestamp,
-                                        @JsonProperty("hasNext") boolean hasNext,
-                                        @JsonProperty("page") List<Map.Entry<Cell, Value>> page) {
+    public RemoteRowColumnRangeIterator(
+            @JsonProperty("tableRef") TableReference tableRef,
+            @JsonProperty("columnRangeSelection") BatchColumnRangeSelection columnRangeSelection,
+            @JsonProperty("timestamp") long timestamp,
+            @JsonProperty("hasNext") boolean hasNext,
+            @JsonProperty("page") List<Map.Entry<Cell, Value>> page) {
         this.tableRef = tableRef;
         this.columnRangeSelection = columnRangeSelection;
         this.timestamp = timestamp;
@@ -98,19 +99,12 @@
         }
     }
 
-<<<<<<< HEAD
-    protected RemoteRowColumnRangeIterator getMoreRows(KeyValueService kvs, TableReference tableRef, byte[] row, byte[] nextCol) {
-        BatchColumnRangeSelection newColumnRange = new BatchColumnRangeSelection(nextCol, columnRangeSelection.getEndCol(), columnRangeSelection.getBatchHint());
-        Map<byte[], RowColumnRangeIterator> result = kvs.getRowsColumnRange(tableRef, ImmutableList.of(row), newColumnRange, timestamp);
-        if (result.isEmpty()) {
-            return new RemoteRowColumnRangeIterator(tableRef, columnRangeSelection, timestamp, false, ImmutableList.of());
-=======
     protected RemoteRowColumnRangeIterator getMoreRows(
             KeyValueService kvs,
             TableReference table,
             byte[] row,
             byte[] nextCol) {
-        ColumnRangeSelection newColumnRange = new ColumnRangeSelection(
+        BatchColumnRangeSelection newColumnRange = new BatchColumnRangeSelection(
                 nextCol,
                 columnRangeSelection.getEndCol(),
                 columnRangeSelection.getBatchHint());
@@ -120,8 +114,7 @@
                 newColumnRange,
                 timestamp);
         if (result.isEmpty()) {
-            new RemoteRowColumnRangeIterator(table, columnRangeSelection, timestamp, false, ImmutableList.of());
->>>>>>> 364f0fba
+            return new RemoteRowColumnRangeIterator(table, columnRangeSelection, timestamp, false, ImmutableList.of());
         }
         RowColumnRangeIterator it = Iterables.getOnlyElement(result.values());
         List<Map.Entry<Cell, Value>> pageToReturn =
